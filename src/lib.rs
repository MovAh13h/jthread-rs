--- conflicted
+++ resolved
@@ -221,25 +221,13 @@
 		let top = Region{ 0: RegionId::MAX };  
 		Self(vec![ActiveRegion::new(&top)])
 	}
-
-<<<<<<< HEAD
+  
 	// fn can_lock(&self, ro: &MutexGuard<DirectedGraph<RegionId>>, region: &Region) -> Option<bool> {
 	// 	let current_active_region = self.0.last().unwrap();
 
 	// 	if current_active_region.region().id() == region.id() {
 	// 		return Some(true);
 	// 	}
-=======
-	fn can_lock(&self, ro: &MutexGuard<Tord<u64>>, region: &Region) -> bool {
-		let current_active_region = self.0.last().unwrap();
-
-		if current_active_region.region().id() == region.id() {
-			return true;
-		}
-
-		// TODO: Check ordering
-		let result = ro.check_relation(region.id(), current_active_region.region().id());
->>>>>>> d3298913
 
 	// 	// TODO: Check ordering
 	// 	ro.check_relation(current_active_region.region().id(), region.id())
@@ -250,17 +238,9 @@
 		let top_region_id = top_region.region().id();
 
 		let mut ro = REGION_ORDERING.lock().unwrap();
-
-<<<<<<< HEAD
+ 
 		if top_region_id == r.id() {
 			return Ok(());
-=======
-	fn lock_region(&mut self, r: &Region, lid: LockId) -> Result<(), JError> {
-		let mut ro = REGION_ORDERING.lock().unwrap();
-
-		if !self.can_lock(&ro, r) {
-			return Err(JError::IncorrectRegionOrdering);
->>>>>>> d3298913
 		}
 
 		// match self.can_lock(&ro, r) {
@@ -298,7 +278,6 @@
 			}
 		}
 
-<<<<<<< HEAD
 		let result = ro.add_edge_with_check(top_region_id, r.id());
 		// let result = ro.add_edge(top_region_id, r.id());
 
@@ -307,11 +286,6 @@
 		// TODO: Check ordering
 		// let result = ro.insert(r.id(), top_region_id);
 		// println!("{:?} inserting {} in {}: {:?}", tid(), r.id(), top_region_id, ro);
-=======
-		
-		// TODO: Check ordering	
-		ro.insert(r.id(), top_region_id);
->>>>>>> d3298913
 		drop(ro);
 
 		// match result2 {
@@ -397,24 +371,14 @@
 	let rm1 = m1.region();
 	let lr: RefCell<LocalRegions> = LOCAL_REGIONS.take().into();
 	let mut local_regions = lr.take();
-<<<<<<< HEAD
+  
 	let lock_result = local_regions.lock_region(&rm1, m1.id(), &[]);
-
-=======
-	let lock_result = local_regions.lock_region(&rm1, m1.id());
-	
->>>>>>> d3298913
 	LOCAL_REGIONS.set(local_regions);
 
 	if lock_result.is_err() {
 		return Err(lock_result.unwrap_err());
 	}
 
-<<<<<<< HEAD
-	
-=======
-	println!("{:?} locked {:?}", tid, m1);
->>>>>>> d3298913
 	// Acquire first lock
 	let lid = m1.id();
 	let guard = m1.lock().unwrap();
@@ -561,7 +525,6 @@
 
         // Function for philosopher to eat
         fn eat_same(&self) {
-<<<<<<< HEAD
             println!("{:?} is thinking with locks {} and {}", tid(), self.left_fork.id(), self.right_fork.id());
 
             let l = sync!([self.left_fork.clone(), self.right_fork.clone()], |left_fork_guard, r| {
@@ -597,20 +560,7 @@
             	}
             }
         }
-=======
-            println!("{} is thinking.", self.name);
-
-            sync!([self.left_fork.clone(), self.right_fork.clone()], |left_fork_guard, r| {
-            	sync!([r], |g| {
-            		println!("{} is eating.", self.name);
-
-	                // Simulate eating
-	                thread::sleep(std::time::Duration::from_secs(1));
-
-	                println!("{} has finished eating.", self.name);
-            	});                
-            }).expect("Failed to acquire forks");
->>>>>>> d3298913
+
 
         // Function for philosopher to eat
         fn eat_different(&self) {
@@ -746,19 +696,12 @@
         	let tid = handle.thread().id();
             match handle.join() {
             	Ok(_) => {
-<<<<<<< HEAD
-=======
-            		
->>>>>>> d3298913
             		println!("{:?} exited without any errors", tid);
             	}
 
             	Err(e) => {
-<<<<<<< HEAD
             		println!("{:?} threw error: {:?}", tid, e);
-=======
-					println!("{:?} threw error: {:?}", tid, e);
->>>>>>> d3298913
+
             	}
             }
         }
@@ -795,7 +738,6 @@
 	    let m2_clone = mutex2.clone();
 
 	    let handle1 = thread::spawn(move || {
-<<<<<<< HEAD
 	    	thread::sleep(Duration::from_millis(100));
 	        let o = sync!([m1_clone, m2_clone], |guard1, m2| {
 	        	thread::sleep(Duration::from_millis(100));
@@ -845,21 +787,6 @@
             		println!("Outer Not OK: {:?}", e);	
             	}
             }
-=======
-	        sync!([m1_clone, m2_clone], |guard1, m2| {
-	            sync!([m2], |m2g| {
-	            	// Use locks
-	            });
-	        }).expect("Failed to acquire locks");
-	    });
-
-	    let handle2 = thread::spawn(move || {
-	        sync!([mutex2, mutex1], |guard2, m1| {
-	            sync!([m1], |m1g| {
-	            	// Use locks
-	            });
-	        }).expect("Failed to acquire locks");
->>>>>>> d3298913
 	    });
 
 	    handle1.join().expect("Thread 1 panicked");
@@ -867,38 +794,6 @@
 	}
 
 	#[test]
-<<<<<<< HEAD
-=======
-	fn different_regions_single_threaded() {
-		let r1 = Region::new();
-		let r2 = Region::new();
-
-		let m1 = JMutex::new(1, r1);
-		let m2 = JMutex::new(2, r2);
-		let m1c = m1.clone();
-		let m2c = m2.clone();
-
-		let a = sync!([m1c], |g1| {
-			sync!([m2c], |g2| {
-				// Use locks
-			});
-		});
-
-		let b = sync!([m2], |g1| {
-			sync!([m1], |g2| {
-				// Use locks
-			});
-		});
-
-		if a.is_ok() {
-			assert_eq!(b.unwrap_err(), JError::IncorrectRegionOrdering);
-		} else if b.is_ok() {
-			assert_eq!(a.unwrap_err(), JError::IncorrectRegionOrdering);
-		}
-	}
-
-	#[test]
->>>>>>> d3298913
 	fn different_regions_multi_threaded() {
 		let r1 = Region::new();
 		let r2 = Region::new();
@@ -911,18 +806,12 @@
 
 		
 		let h1 = thread::spawn(move || {
-<<<<<<< HEAD
 			thread::sleep(Duration::from_millis(100));
 			sync!([m1c], |g1| {
 				thread::sleep(Duration::from_millis(100));
 				println!("1. {:?}", std::thread::current().id());
 				sync!([m2c], |g2| {
 					thread::sleep(Duration::from_millis(100));
-=======
-			sync!([m1c], |g1| {
-				println!("1. {:?}", std::thread::current().id());
-				sync!([m2c], |g2| {
->>>>>>> d3298913
 					println!("2. {:?}", std::thread::current().id());
 					// Use locks
 				});
@@ -930,18 +819,12 @@
 		});
 
 		let h2 = thread::spawn(move || {
-<<<<<<< HEAD
 			thread::sleep(Duration::from_millis(100));
 			sync!([m2], |g2| {
 				thread::sleep(Duration::from_millis(100));
 				println!("2. {:?}", std::thread::current().id());
 				sync!([m1], |g1| {
 					thread::sleep(Duration::from_millis(100));
-=======
-			sync!([m2], |g2| {
-				println!("2. {:?}", std::thread::current().id());
-				sync!([m1], |g1| {
->>>>>>> d3298913
 					println!("1. {:?}", std::thread::current().id());
 					// Use locks
 				});
@@ -951,16 +834,8 @@
 		let a = h1.join().unwrap();
 		let b = h2.join().unwrap();
  
-<<<<<<< HEAD
  		assert_eq!(a.is_ok(), true);
  		assert_eq!(b.is_ok(), true);
-=======
-
-		if a.is_ok() {
-			assert_eq!(b.is_err(), true);
-		} else if a.is_err() {
-			assert_eq!(b.is_ok(), true);
-		}
->>>>>>> d3298913
+
 	}
 }